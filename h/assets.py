import re

from webassets import Bundle
from webassets.loaders import PythonLoader


def Uglify(*names, **kw):
    kw.setdefault('filters', 'uglifyjs')
    return Bundle(*names, **kw)


def Coffee(*names, **kw):
    kw.setdefault('filters', 'coffeescript')
    return Bundle(*names, **kw)


def SCSS(*names, **kw):
    kw.setdefault('filters', 'cleancss,compass,cssrewrite')
    return Bundle(*names, **kw)

#
# Included dependencies
#

# Annotator
annotator = Uglify('h:lib/annotator.js', output='lib/annotator.min.js')
annotator_auth = Uglify(
    'h:lib/annotator.auth.js',
    output='lib/annotator.auth.min.js'
)
annotator_bridge = Uglify(
    Coffee('h:js/plugin/bridge.coffee', output='js/plugin/bridge.js')
)
annotator_permissions = Uglify(
    'h:lib/annotator.permissions.js',
    output='lib/annotator.permissions.min.js'
)
annotator_store = Uglify(
    'h:lib/annotator.store.js',
    output='lib/annotator.store.min.js'
)
annotator_threading = Uglify(
    Coffee('h:js/plugin/threading.coffee', output='js/plugin/threading.js')
)

# Angular
angular = Uglify('h:lib/angular.js', output='lib/angular.min.js')
angular_bootstrap = Uglify(
    'h:lib/angular-bootstrap.js',
    output='lib/angular-bootstrap.min.js'
)
angular_sanitize = Uglify(
    'h:lib/angular-sanitize.js',
    output='lib/angular-sanitize.min.js'
)

# jQuery
jquery = Uglify('h:lib/jquery-1.8.3.js', output='lib/jquery-1.8.3.min.js')
jquery_mousewheel = Uglify(
    'h:lib/jquery.mousewheel.js', output='lib/jquery.mousewheel.min.js'
)

# Polyfills
raf = Uglify('h:lib/polyfills/raf.js', output='lib/polyfills/raf.js.min')

# Others
d3 = Uglify('h:lib/d3.js', output='lib/d3.min.js')
deform = Bundle(
    jquery,
    Uglify('deform:static/scripts/deform.js', output='lib/deform.min.js'),
)
jschannel = Uglify('h:lib/jschannel.js', output='h:lib/jschannel.min.js')
jwz = Uglify('h:lib/jwz.js', output='lib/jwz.min.js')
pagedown = Uglify(
    'h:lib/Markdown.Converter.js',
    output='lib//Markdown.Converter.min.js'
)
underscore = Uglify('h:lib/underscore.js', output='lib/underscore.min.js')

domTextFamily = Bundle(
    Coffee('h:lib/dom_text_mapper.coffee', output='js/dom_text_mapper.js'),
    Coffee('h:lib/dom_text_matcher.coffee', output='js/dom_text_matcher.js'),
    Coffee('h:lib/text_match_engines.coffee', output='js/text_match_engines.js'),
    Uglify('h:lib/diff_match_patch_uncompressed.js', output='lib/diff_match_patch.js')    
)

# Base and common SCSS
base = ['h:css/base.scss']
common = ['h:css/base.scss', 'h:css/common.scss']


# Main resource bundles
app = Bundle(
    jquery,
    jquery_mousewheel,
    angular,
    angular_bootstrap,
    angular_sanitize,
    annotator,
    annotator_auth,
    annotator_bridge,
    annotator_permissions,
    annotator_store,
    annotator_threading,
    d3,
    jschannel,
    jwz,
    pagedown,
    raf,
    underscore,
    Uglify(
        *[
            Coffee('h:/js/%s.coffee' % name,
                   output='js/%s.js' % name)
            for name in
            (
                'app',
                'controllers',
                'filters',
                'directives',
                'services',
            )
        ],
        output='js/hypothesis.min.js'
    ),
    Uglify(
        *[
            Coffee('h:/js/plugin/%s.coffee' % name,
                   output='js/plugin/%s.js' % name)
            for name in
            (
                'heatmap',
            )
        ],
        output='js/hypothesis.plugins.min.js'
    ),
    SCSS('h:css/app.scss', depends=(base + common), output='css/app.css'),
)


site = SCSS('h:css/site.scss', depends=(base + common), output='css/site.css')


# The inject is a script which loads the annotator in an iframe
# and sets up an RPC channel for cross-domain communication between the
# the frame and its parent window. It then makes cretain annotator methods
# available via the bridge plugin.
inject = Bundle(
    jquery,
    jschannel,
    annotator,
<<<<<<< HEAD
    annotator_bridge,
=======
    domTextFamily,
>>>>>>> 5701110c
    Uglify(
        Coffee('h:js/inject/host.coffee', output='js/host.js'),
        output='js/hypothesis-host.min.js'
    ),
    SCSS('h:css/inject.scss', depends=base, output='css/inject.css'),
)


class WebassetsResourceRegistry(object):
    def __init__(self, env):
        self.env = env

    def __call__(self, requirements):
        result = {'js': [], 'css': []}

        urls = []
        for name in zip(*requirements)[0]:
            if name in self.env:
                bundle = self.env[name]
                urls.extend(bundle.urls())

        for source in urls:
            # check asset type (js or css), modulo cache-busting qs
            for thing in ('js', 'css'):
                if re.search(r'\.%s(\??[^/]+)?$' % thing, source):
                    if not source in result[thing]:
                        result[thing].append(source)

        return result


def includeme(config):
    config.include('pyramid_webassets')

    config.add_static_view('css', 'h:css')
    config.add_static_view('js', 'h:js')
    config.add_static_view('lib', 'h:lib')
    config.add_static_view('images', 'h:images')

    loader = PythonLoader(config.registry.settings.get('h.assets', __name__))
    bundles = loader.load_bundles()
    for name in bundles:
        config.add_webasset(name, bundles[name])

    from deform.field import Field
    resource_registry = WebassetsResourceRegistry(config.get_webassets_env())
    Field.set_default_resource_registry(resource_registry)
    config.registry.resources = resource_registry<|MERGE_RESOLUTION|>--- conflicted
+++ resolved
@@ -81,7 +81,7 @@
     Coffee('h:lib/dom_text_mapper.coffee', output='js/dom_text_mapper.js'),
     Coffee('h:lib/dom_text_matcher.coffee', output='js/dom_text_matcher.js'),
     Coffee('h:lib/text_match_engines.coffee', output='js/text_match_engines.js'),
-    Uglify('h:lib/diff_match_patch_uncompressed.js', output='lib/diff_match_patch.js')    
+    Uglify('h:lib/diff_match_patch_uncompressed.js', output='lib/diff_match_patch.js')
 )
 
 # Base and common SCSS
@@ -149,11 +149,8 @@
     jquery,
     jschannel,
     annotator,
-<<<<<<< HEAD
     annotator_bridge,
-=======
     domTextFamily,
->>>>>>> 5701110c
     Uglify(
         Coffee('h:js/inject/host.coffee', output='js/host.js'),
         output='js/hypothesis-host.min.js'
